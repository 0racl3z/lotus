--- conflicted
+++ resolved
@@ -312,15 +312,9 @@
 	// MsigGetAvailableBalance returns the portion of a multisig's balance that can be withdrawn or spent
 	MsigGetAvailableBalance(context.Context, address.Address, types.TipSetKey) (types.BigInt, error)
 	// MsigGetAvailableBalance creates a multisig wallet
-<<<<<<< HEAD
-	// It takes the following params: <required number of senders>, <approving addresses>, <initial balance>,
-	// <sender address of the create msg>, <gas price>
-	MsigCreate(context.Context, uint64, []address.Address, types.BigInt, address.Address, types.BigInt) (cid.Cid, error)
-=======
 	// It takes the following params: <required number of senders>, <approving addresses>, <unlock duration>
 	//<initial balance>, <sender address of the create msg>, <gas price>
-	MsigCreate(context.Context, int64, []address.Address, abi.ChainEpoch, types.BigInt, address.Address, types.BigInt) (cid.Cid, error)
->>>>>>> 3f017688
+	MsigCreate(context.Context, uint64, []address.Address, abi.ChainEpoch, types.BigInt, address.Address, types.BigInt) (cid.Cid, error)
 	// MsigPropose proposes a multisig message
 	// It takes the following params: <multisig address>, <recipient address>, <value to transfer>,
 	// <sender address of the propose msg>, <method to call in the proposed message>, <params to include in the proposed message>
