--- conflicted
+++ resolved
@@ -260,13 +260,9 @@
 	StateAllMinerFaults(ctx context.Context, lookback abi.ChainEpoch, ts types.TipSetKey) ([]*Fault, error)
 	// StateMinerRecoveries returns a bitfield indicating the recovering sectors of the given miner
 	StateMinerRecoveries(context.Context, address.Address, types.TipSetKey) (*abi.BitField, error)
-<<<<<<< HEAD
+	// StateMinerInitialPledgeCollateral returns the initial pledge collateral for the specified miner's sector
 	StateMinerInitialPledgeCollateral(context.Context, address.Address, miner.SectorPreCommitInfo, types.TipSetKey) (types.BigInt, error)
-=======
-	// StateMinerInitialPledgeCollateral returns the initial pledge collateral for the specified miner's sector
-	StateMinerInitialPledgeCollateral(context.Context, address.Address, abi.SectorNumber, types.TipSetKey) (types.BigInt, error)
 	// StateMinerAvailableBalance returns the portion of a miner's balance that can be withdrawn or spent
->>>>>>> d3a1261f
 	StateMinerAvailableBalance(context.Context, address.Address, types.TipSetKey) (types.BigInt, error)
 	// StateSectorPreCommitInfo returns the PreCommit info for the specified miner's sector
 	StateSectorPreCommitInfo(context.Context, address.Address, abi.SectorNumber, types.TipSetKey) (miner.SectorPreCommitOnChainInfo, error)
@@ -311,17 +307,13 @@
 
 	// MsigGetAvailableBalance returns the portion of a multisig's balance that can be withdrawn or spent
 	MsigGetAvailableBalance(context.Context, address.Address, types.TipSetKey) (types.BigInt, error)
-<<<<<<< HEAD
-	MsigCreate(context.Context, uint64, []address.Address, types.BigInt, address.Address, types.BigInt) (cid.Cid, error)
-=======
 	// MsigGetAvailableBalance creates a multisig wallet
 	// It takes the following params: <required number of senders>, <approving addresses>, <initial balance>,
 	// <sender address of the create msg>, <gas price>
-	MsigCreate(context.Context, int64, []address.Address, types.BigInt, address.Address, types.BigInt) (cid.Cid, error)
+	MsigCreate(context.Context, uint64, []address.Address, types.BigInt, address.Address, types.BigInt) (cid.Cid, error)
 	// MsigPropose proposes a multisig message
 	// It takes the following params: <multisig address>, <recipient address>, <value to transfer>,
 	// <sender address of the propose msg>, <method to call in the proposed message>, <params to include in the proposed message>
->>>>>>> d3a1261f
 	MsigPropose(context.Context, address.Address, address.Address, types.BigInt, address.Address, uint64, []byte) (cid.Cid, error)
 	// MsigApprove approves a previously-proposed multisig message
 	// It takes the following params: <multisig address>, <proposed message ID>, <proposer address>, <recipient address>, <value to transfer>,
